/*
 * Licensed to the Apache Software Foundation (ASF) under one or more
 * contributor license agreements. See the NOTICE file distributed with this
 * work for additional information regarding copyright ownership. The ASF
 * licenses this file to You under the Apache License, Version 2.0 (the
 * "License"); you may not use this file except in compliance with the License.
 * You may obtain a copy of the License at
 *
 * http://www.apache.org/licenses/LICENSE-2.0
 *
 * Unless required by applicable law or agreed to in writing, software
 * distributed under the License is distributed on an "AS IS" BASIS, WITHOUT
 * WARRANTIES OR CONDITIONS OF ANY KIND, either express or implied. See the
 * License for the specific language governing permissions and limitations under
 * the License.
 */
package org.apache.sling.feature.launcher.impl;

import java.io.File;
import java.io.FileWriter;
import java.io.IOException;
import java.net.MalformedURLException;
import java.net.URL;
import java.net.URLClassLoader;
import java.nio.file.Files;
import java.util.ArrayList;
import java.util.Arrays;
import java.util.List;
import java.util.Map;

import org.apache.commons.cli.BasicParser;
import org.apache.commons.cli.CommandLine;
import org.apache.commons.cli.CommandLineParser;
import org.apache.commons.cli.HelpFormatter;
import org.apache.commons.cli.Option;
import org.apache.commons.cli.Options;
import org.apache.commons.cli.ParseException;
import org.apache.sling.feature.Artifact;
import org.apache.sling.feature.ArtifactId;
import org.apache.sling.feature.Feature;
import org.apache.sling.feature.io.ArtifactHandler;
import org.apache.sling.feature.io.ArtifactManager;
import org.apache.sling.feature.io.IOUtils;
import org.apache.sling.feature.io.json.FeatureJSONWriter;
import org.apache.sling.feature.launcher.impl.launchers.FrameworkLauncher;
import org.apache.sling.feature.launcher.spi.Launcher;
import org.apache.sling.feature.launcher.spi.LauncherPrepareContext;
import org.osgi.framework.FrameworkEvent;
import org.slf4j.Logger;
import org.slf4j.LoggerFactory;

/**
 * This is the launcher main class.
 * It parses command line parameters and prepares the launcher.
 */
public class Main {

    private static Logger LOGGER;

    public static Logger LOG() {
        if ( LOGGER == null ) {
            LOGGER = LoggerFactory.getLogger("launcher");
        }
        return LOGGER;
    }

    private static volatile File m_populate;

    private static volatile String m_frameworkVersion = null; // DEFAULT is null

    /** Split a string into key and value */
    private static String[] split(final String val) {
        final int pos = val.indexOf('=');
        if ( pos == -1 ) {
            return new String[] {val, "true"};
        }
        return new String[] {val.substring(0, pos), val.substring(pos + 1)};
    }

    /**
     * Parse the command line parameters and update a configuration object.
     * @param args Command line parameters
     * @return Configuration object.
     */
    private static void parseArgs(final LauncherConfig config, final String[] args) {
        final Options options = new Options();

        final Option repoOption =  new Option("u", true, "Set repository url");
        final Option featureOption =  new Option("f", true, "Set feature files");
        final Option fwkProperties = new Option("D", true, "Set framework properties");
        final Option varValue = new Option("V", true, "Set variable value");
        final Option debugOption = new Option("v", false, "Verbose");
        debugOption.setArgs(0);
        final Option cacheOption = new Option("c", true, "Set cache dir");
        final Option homeOption = new Option("p", true, "Set home dir");
        final Option populateOption = new Option("dao", true, "Only download required artifacts into directory");

        final Option frameworkOption = new Option("fv", true, "Set felix framework version");

        options.addOption(repoOption);
        options.addOption(featureOption);
        options.addOption(fwkProperties);
        options.addOption(varValue);
        options.addOption(debugOption);
        options.addOption(cacheOption);
        options.addOption(homeOption);
        options.addOption(populateOption);
        options.addOption(frameworkOption);

        final CommandLineParser clp = new BasicParser();
        try {
            final CommandLine cl = clp.parse(options, args);

            if ( cl.hasOption(repoOption.getOpt()) ) {
                final String value = cl.getOptionValue(repoOption.getOpt());
                config.setRepositoryUrls(value.split(","));
            }
            if ( cl.hasOption(fwkProperties.getOpt()) ) {
                for(final String value : cl.getOptionValues(fwkProperties.getOpt())) {
                    final String[] keyVal = split(value);

                    config.getInstallation().getFrameworkProperties().put(keyVal[0], keyVal[1]);
                }
            }
            if ( cl.hasOption(varValue.getOpt()) ) {
                for(final String optVal : cl.getOptionValues(varValue.getOpt())) {
                    final String[] keyVal = split(optVal);

                    config.getVariables().put(keyVal[0], keyVal[1]);
                }
            }
            if ( cl.hasOption(debugOption.getOpt()) ) {
                System.setProperty("org.slf4j.simpleLogger.defaultLogLevel", "debug");
            }
<<<<<<< HEAD
            if ( cl.hasOption(appOption.getOpt()) ) {
                config.setApplicationFile(cl.getOptionValue(appOption.getOpt()));
=======
            if ( cl.hasOption(installerOption.getOpt()) ) {
                config.setUseInstaller();
            }
            if ( cl.hasOption(featureOption.getOpt()) ) {
                for(final String optVal : cl.getOptionValues(featureOption.getOpt())) {
                    config.addFeatureFiles(optVal.split(","));
                }
>>>>>>> e2534191
            }
            if (cl.hasOption(cacheOption.getOpt())) {
                config.setCacheDirectory(new File(cl.getOptionValue(cacheOption.getOpt())));
            }
            if (cl.hasOption(homeOption.getOpt())) {
                config.setHomeDirectory(new File(cl.getOptionValue(homeOption.getOpt())));
            }
            if (cl.hasOption(populateOption.getOpt())) {
                m_populate = new File(cl.getOptionValue(populateOption.getOpt()));
                if (!m_populate.isDirectory() && !m_populate.mkdirs()) {
                    throw new ParseException("Bad dao directory");
                }
            }
            if (cl.hasOption(frameworkOption.getOpt())) {
                m_frameworkVersion = cl.getOptionValue(frameworkOption.getOpt());
            }
        } catch ( final ParseException pe) {
            Main.LOG().error("Unable to parse command line: {}", pe.getMessage(), pe);

            HelpFormatter formatter = new HelpFormatter();
            formatter.printHelp("launcher", options);

            System.exit(1);
        }
    }


    public static void main(final String[] args) {
        // setup logging
        System.setProperty("org.slf4j.simpleLogger.defaultLogLevel", "info");
        System.setProperty("org.slf4j.simpleLogger.showThreadName", "false");
        System.setProperty("org.slf4j.simpleLogger.levelInBrackets", "true");
        System.setProperty("org.slf4j.simpleLogger.showLogName", "false");

        // check if launcher has already been created
        final LauncherConfig launcherConfig = new LauncherConfig();
        parseArgs(launcherConfig, args);

        launcherConfig.getVariables().put("sling.home", launcherConfig.getHomeDirectory().getAbsolutePath());
        if (launcherConfig.getVariables().get("repository.home") == null ) {
            launcherConfig.getVariables().put("repository.home", launcherConfig.getHomeDirectory().getAbsolutePath() + File.separatorChar + "repository");
        }
        launcherConfig.getVariables().put("sling.launchpad", launcherConfig.getHomeDirectory().getAbsolutePath() + "/launchpad");

        Main.LOG().info("");
        Main.LOG().info("Apache Sling Application Launcher");
        Main.LOG().info("---------------------------------");


        Main.LOG().info("Initializing...");

        final Launcher launcher = new FrameworkLauncher();

        try (ArtifactManager artifactManager = ArtifactManager.getArtifactManager(launcherConfig)) {

            Main.LOG().info("Artifact Repositories: {}", Arrays.toString(launcherConfig.getRepositoryUrls()));
            Main.LOG().info("Assembling provisioning model...");

            try {
                boolean restart = launcherConfig.getFeatureFiles().length == 0;

                final Feature app = assemble(launcherConfig, artifactManager);

                Main.LOG().info("");
                Main.LOG().info("Assembling launcher...");

                final LauncherPrepareContext ctx = new LauncherPrepareContext()
                {
                    @Override
                    public File getArtifactFile(final ArtifactId artifact) throws IOException
                    {
                        final ArtifactHandler handler = artifactManager.getArtifactHandler(":" + artifact.toMvnPath());
                        if (m_populate != null)
                        {
                            populate(handler.getFile(), artifact);
                        }
                        return handler.getFile();
                    }

                    @Override
                    public void addAppJar(final File jar)
                    {
                        launcherConfig.getInstallation().addAppJar(jar);
                    }
                };

                launcher.prepare(ctx, IOUtils.getFelixFrameworkId(m_frameworkVersion), app);

                FeatureProcessor.prepareLauncher(ctx, launcherConfig, app);

                Main.LOG().info("Using {} local artifacts, {} cached artifacts, and {} downloaded artifacts",
                    launcherConfig.getLocalArtifacts(), launcherConfig.getCachedArtifacts(), launcherConfig.getDownloadedArtifacts());

                if (m_populate != null)
                {
                    Map<Artifact, File> local = FeatureProcessor.calculateArtifacts(artifactManager, app);
                    for (Map.Entry<Artifact, File> entry : local.entrySet())
                    {
                        populate(entry.getValue(), entry.getKey().getId());
                    }
                    return;
                }

                if (restart) {
                    launcherConfig.getInstallation().getInstallableArtifacts().clear();
                    launcherConfig.getInstallation().getConfigurations().clear();
                    launcherConfig.getInstallation().getBundleMap().clear();
                }
            } catch ( final Exception iae) {
                Main.LOG().error("Error while assembling launcher: {}", iae.getMessage(), iae);
                System.exit(1);
            }
        }
        catch (IOException ex) {
            Main.LOG().error("Unable to setup artifact manager: {}", ex.getMessage(), ex);
            System.exit(1);
        }

        try {
            run(launcherConfig, launcher);
        } catch ( final Exception iae) {
            Main.LOG().error("Error while running launcher: {}", iae.getMessage(), iae);
            System.exit(1);
        }
    }

    private static void populate(File file, ArtifactId artifactId) throws IOException{
        File target = new File(m_populate, artifactId.toMvnPath().replace('/', File.separatorChar));

        if (!target.isFile())
        {
            if (Main.LOG().isDebugEnabled())
            {
                Main.LOG().debug("Populating {} with {}", target.getAbsolutePath(), file.getAbsolutePath());
            }
            target.getParentFile().mkdirs();
            Files.copy(file.toPath(), target.toPath());
        }
    }

    private static Feature assemble(final LauncherConfig launcherConfig, final ArtifactManager artifactManager) throws IOException
    {
        if (launcherConfig.getFeatureFiles().length == 0) {
            File application = new File(launcherConfig.getHomeDirectory(), "resources" + File.separatorChar + "provisioning" + File.separatorChar + "application.json");
            if (application.isFile()) {
                launcherConfig.addFeatureFiles(application.toURI().toURL().toString());
            }
            else {
                throw new IllegalStateException("No feature(s) to launch found and none where specified");
            }
            return FeatureProcessor.createApplication(launcherConfig, artifactManager);
        }
        else
        {
            final Feature app = FeatureProcessor.createApplication(launcherConfig, artifactManager);

            // write application back
            final File file = new File(launcherConfig.getHomeDirectory(), "resources" + File.separatorChar + "provisioning" + File.separatorChar + "application.json");
            file.getParentFile().mkdirs();

            try (final FileWriter writer = new FileWriter(file))
            {
                FeatureJSONWriter.write(writer, app);
            }
            catch (final IOException ioe)
            {
                Main.LOG().error("Error while writing application file: {}", ioe.getMessage(), ioe);
                System.exit(1);
            }
            return app;
        }
    }

    private static final String STORAGE_PROPERTY = "org.osgi.framework.storage";

    private static final String START_LEVEL_PROP = "org.osgi.framework.startlevel.beginning";

    /**
     * Run launcher.
     * @param config The configuration
     * @throws Exception If anything goes wrong
     */
    private static void run(final LauncherConfig config, final Launcher launcher) throws Exception {
        Main.LOG().info("");
        Main.LOG().info("Starting launcher...");
        Main.LOG().info("Launcher Home: {}", config.getHomeDirectory().getAbsolutePath());
        Main.LOG().info("Cache Directory: {}", config.getCacheDirectory().getAbsolutePath());
        Main.LOG().info("");

        final Installation installation = config.getInstallation();

        // set sling home, and use separate locations for launchpad and properties
        installation.getFrameworkProperties().put("sling.home", config.getHomeDirectory().getAbsolutePath());
        installation.getFrameworkProperties().put("sling.launchpad", config.getHomeDirectory().getAbsolutePath() + "/launchpad");
        if (!installation.getFrameworkProperties().containsKey("repository.home")) {
            installation.getFrameworkProperties().put("repository.home", config.getHomeDirectory().getAbsolutePath() + File.separatorChar + "repository");
        }
        installation.getFrameworkProperties().put("sling.properties", "conf/sling.properties");


        // additional OSGi properties
        // move storage inside launcher
        if ( installation.getFrameworkProperties().get(STORAGE_PROPERTY) == null ) {
            installation.getFrameworkProperties().put(STORAGE_PROPERTY, config.getHomeDirectory().getAbsolutePath() + File.separatorChar + "framework");
        }
        // set start level to 30
        if ( installation.getFrameworkProperties().get(START_LEVEL_PROP) == null ) {
            installation.getFrameworkProperties().put(START_LEVEL_PROP, "30");
        }

        while (launcher.run(installation, createClassLoader(installation)) == FrameworkEvent.STOPPED_SYSTEM_REFRESHED) {
            Main.LOG().info("Framework restart due to extension refresh");
        }
    }

    /**
     * Create the class loader.
     * @param installation The launcher configuration
     * @throws Exception If anything goes wrong
     */
    public static ClassLoader createClassLoader(final Installation installation) throws Exception {
        final List<URL> list = new ArrayList<>();
        for(final File f : installation.getAppJars()) {
            try {
                list.add(f.toURI().toURL());
            } catch (IOException e) {
                // ignore
            }
        }
        list.add(Main.class.getProtectionDomain().getCodeSource().getLocation());

        final URL[] urls = list.toArray(new URL[list.size()]);

        if ( Main.LOG().isDebugEnabled() ) {
            Main.LOG().debug("App classpath: ");
            for (int i = 0; i < urls.length; i++) {
                Main.LOG().debug(" - {}", urls[i]);
            }
        }

        // create a paranoid class loader, loading from parent last
        final ClassLoader cl = new URLClassLoader(urls) {
            @Override
            public final Class<?> loadClass(String name, boolean resolve) throws ClassNotFoundException {
                // First check if it's already loaded
                Class<?> clazz = findLoadedClass(name);

                if (clazz == null) {

                    try {
                        clazz = findClass(name);
                    } catch (ClassNotFoundException cnfe) {
                        ClassLoader parent = getParent();
                        if (parent != null) {
                            // Ask to parent ClassLoader (can also throw a CNFE).
                            clazz = parent.loadClass(name);
                        } else {
                            // Propagate exception
                            throw cnfe;
                        }
                    }
                }

                if (resolve) {
                    resolveClass(clazz);
                }

                return clazz;
            }

            @Override
            public final URL getResource(final String name) {

                URL resource = findResource(name);
                ClassLoader parent = this.getParent();
                if (resource == null && parent != null) {
                    resource = parent.getResource(name);
                }

                return resource;
            }
        };

        Thread.currentThread().setContextClassLoader(cl);

        return cl;
    }
}<|MERGE_RESOLUTION|>--- conflicted
+++ resolved
@@ -19,7 +19,6 @@
 import java.io.File;
 import java.io.FileWriter;
 import java.io.IOException;
-import java.net.MalformedURLException;
 import java.net.URL;
 import java.net.URLClassLoader;
 import java.nio.file.Files;
@@ -132,18 +131,11 @@
             if ( cl.hasOption(debugOption.getOpt()) ) {
                 System.setProperty("org.slf4j.simpleLogger.defaultLogLevel", "debug");
             }
-<<<<<<< HEAD
-            if ( cl.hasOption(appOption.getOpt()) ) {
-                config.setApplicationFile(cl.getOptionValue(appOption.getOpt()));
-=======
-            if ( cl.hasOption(installerOption.getOpt()) ) {
-                config.setUseInstaller();
-            }
+
             if ( cl.hasOption(featureOption.getOpt()) ) {
                 for(final String optVal : cl.getOptionValues(featureOption.getOpt())) {
                     config.addFeatureFiles(optVal.split(","));
                 }
->>>>>>> e2534191
             }
             if (cl.hasOption(cacheOption.getOpt())) {
                 config.setCacheDirectory(new File(cl.getOptionValue(cacheOption.getOpt())));
