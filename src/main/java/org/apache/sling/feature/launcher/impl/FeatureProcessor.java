/*
 * Licensed to the Apache Software Foundation (ASF) under one or more
 * contributor license agreements. See the NOTICE file distributed with this
 * work for additional information regarding copyright ownership. The ASF
 * licenses this file to You under the Apache License, Version 2.0 (the
 * "License"); you may not use this file except in compliance with the License.
 * You may obtain a copy of the License at
 *
 * http://www.apache.org/licenses/LICENSE-2.0
 *
 * Unless required by applicable law or agreed to in writing, software
 * distributed under the License is distributed on an "AS IS" BASIS, WITHOUT
 * WARRANTIES OR CONDITIONS OF ANY KIND, either express or implied. See the
 * License for the specific language governing permissions and limitations under
 * the License.
 */
package org.apache.sling.feature.launcher.impl;

import java.io.File;
import java.io.FileReader;
import java.io.IOException;
import java.io.StringReader;
import java.util.ArrayList;
import java.util.Arrays;
import java.util.Collections;
import java.util.HashMap;
import java.util.List;
import java.util.Map;
import java.util.ServiceLoader;
<<<<<<< HEAD

=======
import java.util.Spliterator;
import java.util.Spliterators;
import java.util.stream.StreamSupport;
>>>>>>> e2534191
import javax.json.Json;
import javax.json.JsonArray;
import javax.json.JsonReader;

import org.apache.sling.feature.Artifact;
import org.apache.sling.feature.ArtifactId;
import org.apache.sling.feature.Configuration;
import org.apache.sling.feature.Extension;
import org.apache.sling.feature.ExtensionType;
import org.apache.sling.feature.Feature;
<<<<<<< HEAD
import org.apache.sling.feature.KeyValueMap;
=======
import org.apache.sling.feature.FeatureConstants;
import org.apache.sling.feature.builder.BuilderContext;
>>>>>>> e2534191
import org.apache.sling.feature.builder.FeatureBuilder;
import org.apache.sling.feature.builder.FeatureExtensionHandler;
import org.apache.sling.feature.io.ArtifactHandler;
import org.apache.sling.feature.io.ArtifactManager;
import org.apache.sling.feature.io.IOUtils;
import org.apache.sling.feature.io.json.FeatureJSONReader;
<<<<<<< HEAD
import org.apache.sling.feature.io.json.FeatureJSONWriter;
import org.apache.sling.feature.launcher.spi.LauncherPrepareContext;
import org.apache.sling.feature.launcher.spi.extensions.ExtensionHandler;
=======
import org.apache.sling.feature.launcher.impl.LauncherConfig.StartupMode;
>>>>>>> e2534191

public class FeatureProcessor {

    /**
     * Initialize the launcher
     * Read the features and prepare the application
     * @param config The current configuration
     * @param artifactManager The artifact manager
     */
    public static Feature createApplication(final LauncherConfig config,
            final ArtifactManager artifactManager) throws IOException
    {

        final BuilderContext builderContext = new BuilderContext(
            id -> {
                try {
                    final ArtifactHandler handler = artifactManager.getArtifactHandler(id.toMvnUrl());
                    try (final FileReader r = new FileReader(handler.getFile())) {
                        final Feature f = FeatureJSONReader.read(r, handler.getUrl());
                        return f;
                    }

                } catch (final IOException e) {
                    // ignore
                }
                return null;
            }).add(StreamSupport.stream(Spliterators.spliteratorUnknownSize(
            ServiceLoader.load(FeatureExtensionHandler.class).iterator(), Spliterator.ORDERED), false).toArray(FeatureExtensionHandler[]::new));

        List<Feature> features = new ArrayList<>();

        for (final String initFile : config.getFeatureFiles())
        {
            try
            {
                final Feature f = IOUtils.getFeature(initFile, artifactManager);
                features.add(f);
            }
            catch (Exception ex)
            {
                throw new IOException("Error reading feature: " + initFile, ex);
            }
        }

        Collections.sort(features);

        // TODO make feature id configurable
        final Feature app = FeatureBuilder.assemble(ArtifactId.fromMvnId("group:assembled:1.0.0"), builderContext, features.toArray(new Feature[0]));

        final Artifact a = new Artifact(ArtifactId.parse("org.apache.sling/org.apache.sling.launchpad.api/1.2.0"));
        a.getMetadata().put(org.apache.sling.feature.Artifact.KEY_START_ORDER, "1");
        app.getBundles().add(a);

        // TODO: this sucks
        for (Artifact bundle : app.getBundles()) {
            if ( bundle.getStartOrder() == 0) {
                final int so = bundle.getMetadata().get("start-level") != null ? Integer.parseInt(bundle.getMetadata().get("start-level")) : 1;
                bundle.setStartOrder(so);
            }
        }

        FeatureBuilder.resolveVariables(app, config.getVariables());

        return app;
    }

    /**
     * Prepare the launcher
     * - add all bundles to the bundle map of the installation object
     * - add all other artifacts to the install directory (only if startup mode is INSTALL)
     * - process configurations
     */
    public static void prepareLauncher(final LauncherPrepareContext ctx, final LauncherConfig config,
            final Feature app) throws Exception {
        for(final Map.Entry<Integer, List<Artifact>> entry : app.getBundles().getBundlesByStartOrder().entrySet()) {
            for(final Artifact a : entry.getValue()) {
                final File artifactFile = ctx.getArtifactFile(a.getId());

                config.getInstallation().addBundle(entry.getKey(), artifactFile);
            }
        }
<<<<<<< HEAD

        extensions: for(final Extension ext : app.getExtensions()) {
            for (ExtensionHandler handler : ServiceLoader.load(ExtensionHandler.class,  FeatureProcessor.class.getClassLoader()))
            {
                if (handler.handle(ext, ctx, config.getInstallation())) {
                    continue extensions;
=======
        int index = 1;
        for(final Extension ext : app.getExtensions()) {
            if ( ext.getType() == ExtensionType.ARTIFACTS && !ext.getName().equals(FeatureConstants.EXTENSION_NAME_ASSEMBLED_FEATURES)) {
                for(final Artifact a : ext.getArtifacts() ) {
                    if ( config.getStartupMode() == StartupMode.PURE ) {
                        throw new Exception("Artifacts other than bundle are not supported by framework launcher.");
                    }
                    final ArtifactHandler handler = artifactManager.getArtifactHandler(":" + a.getId().toMvnPath());
                    config.getInstallation().addInstallableArtifact(handler.getFile());
                }
            } else if ( ext.getName().equals(FeatureConstants.EXTENSION_NAME_REPOINIT) ) {
                    String text;
                    if ( ext.getType() == ExtensionType.TEXT ) {
                        text = ext.getText();
                    }
                    else if (ext.getType() == ExtensionType.JSON) {
                        try (JsonReader reader = Json.createReader(new StringReader(ext.getJSON()))){
                            JsonArray array = reader.readArray();
                            if (array.size() > 0) {
                                text = array.getString(0);
                                for (int i = 1; i < array.size(); i++) {
                                    text += "\n" + array.getString(i);
                                }
                            }
                            else {
                                text = "";
                            }
                        }
                    }
                    else {
                        throw new Exception(FeatureConstants.EXTENSION_NAME_REPOINIT + " extension must be of type text or json");
                    }
                    final Configuration cfg = new Configuration("org.apache.sling.jcr.repoinit.RepositoryInitializer", "repoinit" + String.valueOf(index));
                    index++;
                    cfg.getProperties().put("scripts", text);
                    config.getInstallation().addConfiguration(cfg.getName(), cfg.getFactoryPid(), cfg.getProperties());
            } else {
                if ( ext.isRequired() ) {
                    throw new Exception("Unknown required extension " + ext.getName());
>>>>>>> e2534191
                }
            }
            if ( ext.isRequired() ) {
                throw new Exception("Unknown required extension " + ext.getName());
            }
        }

        for(final Configuration cfg : app.getConfigurations()) {
            if ( cfg.isFactoryConfiguration() ) {
                config.getInstallation().addConfiguration(cfg.getName(), cfg.getFactoryPid(), cfg.getProperties());
            } else {
                config.getInstallation().addConfiguration(cfg.getPid(), null, cfg.getProperties());
            }
        }

        for(final Map.Entry<String, String> prop : app.getFrameworkProperties()) {
            if ( !config.getInstallation().getFrameworkProperties().containsKey(prop.getKey()) ) {
                config.getInstallation().getFrameworkProperties().put(prop.getKey(), prop.getValue());
            }
        }
    }

    /**
     * Prepare the cache
     * - add all bundles
     * - add all other artifacts (only if startup mode is INSTALL)
     */
    public static Map<Artifact, File> calculateArtifacts(final ArtifactManager artifactManager,
        final Feature app) throws Exception
    {
        Map<Artifact, File> result = new HashMap<>();
        for (final Map.Entry<Integer, List<Artifact>> entry : app.getBundles().getBundlesByStartOrder().entrySet())
        {
            for (final Artifact a : entry.getValue())
            {
                final ArtifactHandler handler = artifactManager.getArtifactHandler(":" + a.getId().toMvnPath());
                final File artifactFile = handler.getFile();

                result.put(a, artifactFile);
            }
        }
        for (final Extension ext : app.getExtensions())
        {
            if (ext.getType() == ExtensionType.ARTIFACTS)
            {
                for (final Artifact a : ext.getArtifacts())
                {
                    final ArtifactHandler handler = artifactManager.getArtifactHandler(":" + a.getId().toMvnPath());
                    result.put(a, handler.getFile());
                }
            }
        }
        return result;
    }
}<|MERGE_RESOLUTION|>--- conflicted
+++ resolved
@@ -19,24 +19,15 @@
 import java.io.File;
 import java.io.FileReader;
 import java.io.IOException;
-import java.io.StringReader;
 import java.util.ArrayList;
-import java.util.Arrays;
 import java.util.Collections;
 import java.util.HashMap;
 import java.util.List;
 import java.util.Map;
 import java.util.ServiceLoader;
-<<<<<<< HEAD
-
-=======
 import java.util.Spliterator;
 import java.util.Spliterators;
 import java.util.stream.StreamSupport;
->>>>>>> e2534191
-import javax.json.Json;
-import javax.json.JsonArray;
-import javax.json.JsonReader;
 
 import org.apache.sling.feature.Artifact;
 import org.apache.sling.feature.ArtifactId;
@@ -44,25 +35,15 @@
 import org.apache.sling.feature.Extension;
 import org.apache.sling.feature.ExtensionType;
 import org.apache.sling.feature.Feature;
-<<<<<<< HEAD
-import org.apache.sling.feature.KeyValueMap;
-=======
-import org.apache.sling.feature.FeatureConstants;
 import org.apache.sling.feature.builder.BuilderContext;
->>>>>>> e2534191
 import org.apache.sling.feature.builder.FeatureBuilder;
 import org.apache.sling.feature.builder.FeatureExtensionHandler;
 import org.apache.sling.feature.io.ArtifactHandler;
 import org.apache.sling.feature.io.ArtifactManager;
 import org.apache.sling.feature.io.IOUtils;
 import org.apache.sling.feature.io.json.FeatureJSONReader;
-<<<<<<< HEAD
-import org.apache.sling.feature.io.json.FeatureJSONWriter;
 import org.apache.sling.feature.launcher.spi.LauncherPrepareContext;
 import org.apache.sling.feature.launcher.spi.extensions.ExtensionHandler;
-=======
-import org.apache.sling.feature.launcher.impl.LauncherConfig.StartupMode;
->>>>>>> e2534191
 
 public class FeatureProcessor {
 
@@ -144,54 +125,11 @@
                 config.getInstallation().addBundle(entry.getKey(), artifactFile);
             }
         }
-<<<<<<< HEAD
-
         extensions: for(final Extension ext : app.getExtensions()) {
             for (ExtensionHandler handler : ServiceLoader.load(ExtensionHandler.class,  FeatureProcessor.class.getClassLoader()))
             {
                 if (handler.handle(ext, ctx, config.getInstallation())) {
                     continue extensions;
-=======
-        int index = 1;
-        for(final Extension ext : app.getExtensions()) {
-            if ( ext.getType() == ExtensionType.ARTIFACTS && !ext.getName().equals(FeatureConstants.EXTENSION_NAME_ASSEMBLED_FEATURES)) {
-                for(final Artifact a : ext.getArtifacts() ) {
-                    if ( config.getStartupMode() == StartupMode.PURE ) {
-                        throw new Exception("Artifacts other than bundle are not supported by framework launcher.");
-                    }
-                    final ArtifactHandler handler = artifactManager.getArtifactHandler(":" + a.getId().toMvnPath());
-                    config.getInstallation().addInstallableArtifact(handler.getFile());
-                }
-            } else if ( ext.getName().equals(FeatureConstants.EXTENSION_NAME_REPOINIT) ) {
-                    String text;
-                    if ( ext.getType() == ExtensionType.TEXT ) {
-                        text = ext.getText();
-                    }
-                    else if (ext.getType() == ExtensionType.JSON) {
-                        try (JsonReader reader = Json.createReader(new StringReader(ext.getJSON()))){
-                            JsonArray array = reader.readArray();
-                            if (array.size() > 0) {
-                                text = array.getString(0);
-                                for (int i = 1; i < array.size(); i++) {
-                                    text += "\n" + array.getString(i);
-                                }
-                            }
-                            else {
-                                text = "";
-                            }
-                        }
-                    }
-                    else {
-                        throw new Exception(FeatureConstants.EXTENSION_NAME_REPOINIT + " extension must be of type text or json");
-                    }
-                    final Configuration cfg = new Configuration("org.apache.sling.jcr.repoinit.RepositoryInitializer", "repoinit" + String.valueOf(index));
-                    index++;
-                    cfg.getProperties().put("scripts", text);
-                    config.getInstallation().addConfiguration(cfg.getName(), cfg.getFactoryPid(), cfg.getProperties());
-            } else {
-                if ( ext.isRequired() ) {
-                    throw new Exception("Unknown required extension " + ext.getName());
->>>>>>> e2534191
                 }
             }
             if ( ext.isRequired() ) {
@@ -199,7 +137,7 @@
             }
         }
 
-        for(final Configuration cfg : app.getConfigurations()) {
+        for (final Configuration cfg : app.getConfigurations()) {
             if ( cfg.isFactoryConfiguration() ) {
                 config.getInstallation().addConfiguration(cfg.getName(), cfg.getFactoryPid(), cfg.getProperties());
             } else {
@@ -207,7 +145,7 @@
             }
         }
 
-        for(final Map.Entry<String, String> prop : app.getFrameworkProperties()) {
+        for (final Map.Entry<String, String> prop : app.getFrameworkProperties()) {
             if ( !config.getInstallation().getFrameworkProperties().containsKey(prop.getKey()) ) {
                 config.getInstallation().getFrameworkProperties().put(prop.getKey(), prop.getValue());
             }
